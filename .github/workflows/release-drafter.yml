--- conflicted
+++ resolved
@@ -1,33 +1,15 @@
-<<<<<<< HEAD
-name: Draft a release note
-on:
-  push:
-    branches:
-      - main
-      - master
-jobs:
-  draft_release:
-    name: Release Drafter
-    runs-on: ubuntu-latest
-    steps:
-      - name: Run release-drafter
-        uses: release-drafter/release-drafter@v5.24.0
-        env:
-          GITHUB_TOKEN: ${{ secrets.GITHUB_TOKEN }}
-=======
-name: Draft a release note
-on:
-  push:
-    branches:
-      - main
-      - master
-jobs:
-  draft_release:
-    name: Release Drafter
-    runs-on: ubuntu-latest
-    steps:
-      - name: Run release-drafter
-        uses: release-drafter/release-drafter@v5.25.0
-        env:
-          GITHUB_TOKEN: ${{ secrets.GITHUB_TOKEN }}
->>>>>>> 94fd8d5a
+name: Draft a release note
+on:
+  push:
+    branches:
+      - main
+      - master
+jobs:
+  draft_release:
+    name: Release Drafter
+    runs-on: ubuntu-latest
+    steps:
+      - name: Run release-drafter
+        uses: release-drafter/release-drafter@v5.25.0
+        env:
+          GITHUB_TOKEN: ${{ secrets.GITHUB_TOKEN }}