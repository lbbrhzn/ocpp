--- conflicted
+++ resolved
@@ -116,16 +116,7 @@
         else:
             self.ssl_context = None
 
-<<<<<<< HEAD
         server = await websockets.server.serve(
-=======
-    @staticmethod
-    async def create(hass: HomeAssistant, entry: ConfigEntry):
-        """Create instance and start listening for OCPP connections on given port."""
-        self = CentralSystem(hass, entry)
-
-        server = await websockets.serve(
->>>>>>> 1c488072
             self.on_connect,
             self.host,
             self.port,
