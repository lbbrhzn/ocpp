--- conflicted
+++ resolved
@@ -1214,7 +1214,6 @@
         # get the authorization list
         auth_list = config.get(CONF_AUTH_LIST, {})
         # search for the entry, based on the id_tag
-<<<<<<< HEAD
         auth_status = None
         for auth_entry in auth_list:
             id_entry = auth_entry.get(CONF_ID_TAG, None)
@@ -1232,15 +1231,6 @@
                 f"id_tag='{id_tag}' not found in auth_list, default authorization_status='{auth_status}'"
             )
 
-=======
-        auth_status = default_auth_status
-        for auth_entry in auth_list:
-            if id_tag is auth_entry.get(CONF_ID_TAG, None):
-                # get the authorization status, use the default if not configured
-                auth_status = auth_entry.get(CONF_AUTH_STATUS, default_auth_status)
-                break
-
->>>>>>> 5036e0aa
         if auth_status is AuthorizationStatus.accepted.value:
             self.active_transaction_id = int(time.time())
             self._metrics[cstat.id_tag.value].value = id_tag
