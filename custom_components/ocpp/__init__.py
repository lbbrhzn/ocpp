"""Custom integration for Chargers that support the Open Charge Point Protocol."""

import logging

from homeassistant.config_entries import ConfigEntry
from homeassistant.core import Config, HomeAssistant
from homeassistant.helpers import device_registry
import homeassistant.helpers.config_validation as cv
import voluptuous as vol

from ocpp.v16.enums import AuthorizationStatus

from .api import CentralSystem
from .const import (
    CONF_AUTH_LIST,
    CONF_AUTH_STATUS,
    CONF_CPID,
    CONF_CSID,
    CONF_DEFAULT_AUTH_STATUS,
    CONF_ID_TAG,
    CONF_NAME,
    CONFIG,
    DEFAULT_CPID,
    DEFAULT_CSID,
    DOMAIN,
    PLATFORMS,
)

_LOGGER: logging.Logger = logging.getLogger(__package__)
logging.getLogger(DOMAIN).setLevel(logging.INFO)

AUTH_LIST_SCHEMA = vol.Schema(
    {
        vol.Required(CONF_ID_TAG): cv.string,
        vol.Optional(CONF_NAME): cv.string,
        vol.Optional(CONF_AUTH_STATUS): cv.string,
    }
)

CONFIG_SCHEMA = vol.Schema(
    {
        vol.Optional(
            CONF_DEFAULT_AUTH_STATUS, default=AuthorizationStatus.accepted.value
        ): cv.string,
        vol.Optional(CONF_AUTH_LIST, default={}): vol.Schema(
            {cv.string: AUTH_LIST_SCHEMA}
        ),
    },
    extra=vol.ALLOW_EXTRA,
)


async def async_setup(hass: HomeAssistant, config: Config):
    """Read configuration from yaml."""

    ocpp_config = config.get(DOMAIN, {})
    if DOMAIN not in hass.data:
        hass.data[DOMAIN] = {}
    hass.data[DOMAIN][CONFIG] = ocpp_config
    _LOGGER.info(f"config = {ocpp_config}")
    return True


async def async_setup_entry(hass: HomeAssistant, entry: ConfigEntry):
    """Set up this integration from config entry."""
    if hass.data.get(DOMAIN) is None:
        hass.data.setdefault(DOMAIN, {})
        _LOGGER.info(entry.data)

    central_sys = await CentralSystem.create(hass, entry)

    dr = device_registry.async_get(hass)

    """ Create Central System Device """
    dr.async_get_or_create(
        config_entry_id=entry.entry_id,
        identifiers={(DOMAIN, entry.data.get(CONF_CSID, DEFAULT_CSID))},
        name=entry.data.get(CONF_CSID, DEFAULT_CSID),
        model="OCPP Central System",
    )

    """ Create Charge Point Device """
    dr.async_get_or_create(
        config_entry_id=entry.entry_id,
        identifiers={(DOMAIN, entry.data.get(CONF_CPID, DEFAULT_CPID))},
        name=entry.data.get(CONF_CPID, DEFAULT_CPID),
        model="Unknown",
        via_device=((DOMAIN), central_sys.id),
    )

    hass.data[DOMAIN][entry.entry_id] = central_sys

    await hass.config_entries.async_forward_entry_setups(entry, PLATFORMS)
    entry.async_on_unload(entry.add_update_listener(async_reload_entry))

    return True


async def async_unload_entry(hass: HomeAssistant, entry: ConfigEntry) -> bool:
    """Handle removal of an entry."""
    unloaded = False
    if DOMAIN in hass.data:
<<<<<<< HEAD
        if entry.entry_id in hass.data[DOMAIN]:
            central_sys = hass.data[DOMAIN][entry.entry_id]
            central_sys._server.close()
            await central_sys._server.wait_closed()
            unloaded = await hass.config_entries.async_unload_platforms(
                entry, PLATFORMS
            )
            if unloaded:
                hass.data[DOMAIN].pop(entry.entry_id)
=======
        central_sys = hass.data[DOMAIN][entry.entry_id]
        central_sys._server.close()
        await central_sys._server.wait_closed()
        unloaded = await hass.config_entries.async_unload_platforms(entry, PLATFORMS)
        if unloaded:
            hass.data[DOMAIN].pop(entry.entry_id)
>>>>>>> 4dc818d2

    return unloaded


async def async_reload_entry(hass: HomeAssistant, entry: ConfigEntry) -> None:
    """Reload config entry."""
    await async_unload_entry(hass, entry)
    await async_setup_entry(hass, entry)<|MERGE_RESOLUTION|>--- conflicted
+++ resolved
@@ -100,7 +100,6 @@
     """Handle removal of an entry."""
     unloaded = False
     if DOMAIN in hass.data:
-<<<<<<< HEAD
         if entry.entry_id in hass.data[DOMAIN]:
             central_sys = hass.data[DOMAIN][entry.entry_id]
             central_sys._server.close()
@@ -110,14 +109,6 @@
             )
             if unloaded:
                 hass.data[DOMAIN].pop(entry.entry_id)
-=======
-        central_sys = hass.data[DOMAIN][entry.entry_id]
-        central_sys._server.close()
-        await central_sys._server.wait_closed()
-        unloaded = await hass.config_entries.async_unload_platforms(entry, PLATFORMS)
-        if unloaded:
-            hass.data[DOMAIN].pop(entry.entry_id)
->>>>>>> 4dc818d2
 
     return unloaded
 
