--- conflicted
+++ resolved
@@ -13,13 +13,8 @@
 	"iot_class": "local_push",
 	"issue_tracker": "https://github.com/lbbrhzn/ocpp/issues",
 	"requirements": [
-<<<<<<< HEAD
 		"ocpp>=2.0.0rc3",
-		"websockets>=13.1"
-=======
-		"ocpp>=1.0.0",
 		"websockets>=14.1"
->>>>>>> d351da0c
 	],
 	"version": "0.6.3"
 }