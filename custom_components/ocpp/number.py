"""Number platform for ocpp."""
<<<<<<< HEAD
from homeassistant.components.input_number import InputNumber
=======
import homeassistant.components.input_number as input_number
>>>>>>> 0968ded3
from homeassistant.components.number import NumberEntity
import voluptuous as vol

from .api import CentralSystem
from .const import (
    CONF_CPID,
    CONF_INITIAL,
    CONF_MAX,
    CONF_MIN,
    CONF_STEP,
    DEFAULT_CPID,
    DOMAIN,
    NUMBERS,
)
from .enums import Profiles

CONF_INITIAL = input_number.CONF_INITIAL
CONF_MAX = input_number.CONF_MAX
CONF_MIN = input_number.CONF_MIN
CONF_STEP = input_number.CONF_STEP


async def async_setup_entry(hass, entry, async_add_devices):
    """Configure the number platform."""
    central_system = hass.data[DOMAIN][entry.entry_id]
    cp_id = entry.data.get(CONF_CPID, DEFAULT_CPID)

    entities = []

    for cfg in NUMBERS:
        entities.append(Number(central_system, cp_id, cfg))

    async_add_devices(entities, False)


<<<<<<< HEAD
class Number(InputNumber, NumberEntity):
=======
class Number(NumberEntity):
>>>>>>> 0968ded3
    """Individual slider for setting charge rate."""

    def __init__(self, central_system: CentralSystem, cp_id: str, config: dict):
        """Initialize a Number instance."""
        # super().__init__(config)
        self.cp_id = cp_id
        self.central_system = central_system
        self.id = ".".join(["number", self.cp_id, config["name"]])
        self._name = ".".join([self.cp_id, config["name"]])
        self.entity_id = "number." + "_".join([self.cp_id, config["name"]])
        self._attr_max_value: float = config[CONF_MAX]
        self._attr_min_value: float = config[CONF_MIN]
        self._attr_step: float = config[CONF_STEP]
        self._attr_value: float = config[CONF_INITIAL]

    @property
    def unique_id(self):
        """Return the unique id of this entity."""
        return self.id

    @property
    def name(self):
        """Return the name of this entity."""
        return self._name

    @property
    def available(self) -> bool:
        """Return if entity is available."""
        if not (
            Profiles.SMART & self.central_system.get_supported_features(self.cp_id)
        ):
            return False
        return self.central_system.get_available(self.cp_id)  # type: ignore [no-any-return]

    @property
    def state(self):
        """Return the state of the component."""
        return self._attr_value

    @property
    def device_info(self):
        """Return device information."""
        return {
            "identifiers": {(DOMAIN, self.cp_id)},
            "via_device": (DOMAIN, self.central_system.id),
        }

    async def async_set_value(self, value):
        """Set new value."""
        num_value = float(value)

        if num_value < self._attr_min_value or num_value > self._attr_max_value:
            raise vol.Invalid(
                f"Invalid value for {self.entity_id}: {value} (range {self._attr_min_value} - {self._attr_max_value})"
            )

        resp = await self.central_system.set_max_charge_rate_amps(self.cp_id, num_value)
<<<<<<< HEAD
        if resp is True:
=======
        if resp:
>>>>>>> 0968ded3
            self._attr_value = num_value
            self.async_write_ha_state()<|MERGE_RESOLUTION|>--- conflicted
+++ resolved
@@ -1,9 +1,5 @@
 """Number platform for ocpp."""
-<<<<<<< HEAD
 from homeassistant.components.input_number import InputNumber
-=======
-import homeassistant.components.input_number as input_number
->>>>>>> 0968ded3
 from homeassistant.components.number import NumberEntity
 import voluptuous as vol
 
@@ -39,11 +35,7 @@
     async_add_devices(entities, False)
 
 
-<<<<<<< HEAD
 class Number(InputNumber, NumberEntity):
-=======
-class Number(NumberEntity):
->>>>>>> 0968ded3
     """Individual slider for setting charge rate."""
 
     def __init__(self, central_system: CentralSystem, cp_id: str, config: dict):
@@ -101,10 +93,6 @@
             )
 
         resp = await self.central_system.set_max_charge_rate_amps(self.cp_id, num_value)
-<<<<<<< HEAD
         if resp is True:
-=======
-        if resp:
->>>>>>> 0968ded3
             self._attr_value = num_value
             self.async_write_ha_state()