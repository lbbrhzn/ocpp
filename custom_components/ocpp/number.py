"""Number platform for ocpp."""

from __future__ import annotations

from dataclasses import dataclass
from typing import Final

from homeassistant.components.number import (
    DOMAIN as NUMBER_DOMAIN,
    NumberEntity,
    NumberEntityDescription,
    RestoreNumber,
)
from homeassistant.const import UnitOfElectricCurrent
from homeassistant.core import HomeAssistant, callback
from homeassistant.helpers.dispatcher import async_dispatcher_connect
from homeassistant.helpers.entity import DeviceInfo

from .api import CentralSystem
from .const import (
    CONF_CPIDS,
    CONF_MAX_CURRENT,
    DATA_UPDATED,
    DEFAULT_MAX_CURRENT,
    DOMAIN,
    ICON,
)
from .enums import Profiles


@dataclass
class OcppNumberDescription(NumberEntityDescription):
    """Class to describe a Number entity."""

    initial_value: float | None = None


ELECTRIC_CURRENT_AMPERE = UnitOfElectricCurrent.AMPERE

NUMBERS: Final = [
    OcppNumberDescription(
        key="maximum_current",
        name="Maximum Current",
        icon=ICON,
        initial_value=DEFAULT_MAX_CURRENT,
        native_min_value=0,
        native_max_value=DEFAULT_MAX_CURRENT,
        native_step=1,
        native_unit_of_measurement=ELECTRIC_CURRENT_AMPERE,
    ),
]


async def async_setup_entry(hass, entry, async_add_devices):
    """Configure the number platform."""

    central_system = hass.data[DOMAIN][entry.entry_id]
    cpid = list(entry.data[CONF_CPIDS][0].keys())[0]

    entities = []

    for ent in NUMBERS:
        if ent.key == "maximum_current":
            ent.initial_value = entry.data.get(CONF_MAX_CURRENT, DEFAULT_MAX_CURRENT)
            ent.native_max_value = entry.data.get(CONF_MAX_CURRENT, DEFAULT_MAX_CURRENT)
        entities.append(OcppNumber(hass, central_system, cpid, ent))

    async_add_devices(entities, False)


class OcppNumber(RestoreNumber, NumberEntity):
    """Individual slider for setting charge rate."""

    _attr_has_entity_name = True
    entity_description: OcppNumberDescription

    def __init__(
        self,
        hass: HomeAssistant,
        central_system: CentralSystem,
        cpid: str,
        description: OcppNumberDescription,
    ):
        """Initialize a Number instance."""
        self.cpid = cpid
        self._hass = hass
        self.central_system = central_system
        self.entity_description = description
        self._attr_unique_id = ".".join(
            [NUMBER_DOMAIN, self.cpid, self.entity_description.key]
        )
        self._attr_name = self.entity_description.name
        self._attr_device_info = DeviceInfo(
<<<<<<< HEAD
            identifiers={(DOMAIN, self.cpid)},
            via_device=(DOMAIN, self.central_system.id),
=======
            identifiers={(DOMAIN, self.cp_id)},
>>>>>>> 6e5a4192
        )
        self._attr_native_value = self.entity_description.initial_value
        self._attr_should_poll = False
        self._attr_available = True

    async def async_added_to_hass(self) -> None:
        """Handle entity which will be added."""
        await super().async_added_to_hass()
        if restored := await self.async_get_last_number_data():
            self._attr_native_value = restored.native_value
        async_dispatcher_connect(
            self._hass, DATA_UPDATED, self._schedule_immediate_update
        )

    @callback
    def _schedule_immediate_update(self):
        self.async_schedule_update_ha_state(True)

    # @property
    # def available(self) -> bool:
    #    """Return if entity is available."""
    #    if not (
    #        Profiles.SMART & self.central_system.get_supported_features(self.cpid)
    #    ):
    #        return False
    #    return self.central_system.get_available(self.cpid)  # type: ignore [no-any-return]

    async def async_set_native_value(self, value):
        """Set new value."""
        num_value = float(value)
        if self.central_system.get_available(
            self.cpid
        ) and Profiles.SMART & self.central_system.get_supported_features(self.cpid):
            resp = await self.central_system.set_max_charge_rate_amps(
                self.cpid, num_value
            )
            if resp is True:
                self._attr_native_value = num_value
                self.async_write_ha_state()<|MERGE_RESOLUTION|>--- conflicted
+++ resolved
@@ -91,12 +91,7 @@
         )
         self._attr_name = self.entity_description.name
         self._attr_device_info = DeviceInfo(
-<<<<<<< HEAD
             identifiers={(DOMAIN, self.cpid)},
-            via_device=(DOMAIN, self.central_system.id),
-=======
-            identifiers={(DOMAIN, self.cp_id)},
->>>>>>> 6e5a4192
         )
         self._attr_native_value = self.entity_description.initial_value
         self._attr_should_poll = False
