"""Sensor platform for ocpp."""

import homeassistant
from homeassistant.components.sensor import (
    STATE_CLASS_MEASUREMENT,
    STATE_CLASS_TOTAL_INCREASING,
    SensorEntity,
)
import homeassistant.const as ha
from homeassistant.const import (
    CONF_MONITORED_VARIABLES,
    DEVICE_CLASS_BATTERY,
    DEVICE_CLASS_CURRENT,
    DEVICE_CLASS_ENERGY,
    DEVICE_CLASS_POWER,
    DEVICE_CLASS_TEMPERATURE,
    DEVICE_CLASS_TIMESTAMP,
    DEVICE_CLASS_VOLTAGE,
)

from .api import CentralSystem
from .const import CONF_CPID, DEFAULT_CPID, DOMAIN, ICON, Measurand
from .enums import HAChargerDetails, HAChargerSession, HAChargerStatuses

# To be added when home assistant supports it
DEVICE_CLASS_FREQUENCY = None
FREQUENCY_RPM = "rpm"
FREQUENCY_HERTZ = "Hz"


async def async_setup_entry(hass, entry, async_add_devices):
    """Configure the sensor platform."""
    central_system = hass.data[DOMAIN][entry.entry_id]
    cp_id = entry.data.get(CONF_CPID, DEFAULT_CPID)
    entities = []
    for measurand in list(
        set(
            entry.data[CONF_MONITORED_VARIABLES].split(",")
            + list(HAChargerDetails)
            + list(HAChargerSession)
            + list(HAChargerStatuses)
        )
    ):
        entities.append(
            ChargePointMetric(
                central_system,
                cp_id,
                measurand,
            )
        )

    async_add_devices(entities, False)


class ChargePointMetric(SensorEntity):
    """Individual sensor for charge point metrics."""

    def __init__(
        self,
        central_system: CentralSystem,
        cp_id: str,
        metric: str,
    ):
        """Instantiate instance of a ChargePointMetrics."""
        self.central_system = central_system
        self.cp_id = cp_id
        self.metric = metric
        self._extra_attr = {}
        self._last_reset = homeassistant.util.dt.utc_from_timestamp(0)

    @property
    def name(self):
        """Return the name of the sensor."""
        return ".".join([self.cp_id, self.metric])

    @property
    def unique_id(self):
        """Return the unique id of this sensor."""
        return ".".join([DOMAIN, self.cp_id, self.metric, "sensor"])

    @property
    def available(self) -> bool:
        """Return if sensor is available."""
        return self.central_system.get_available(self.cp_id)

    @property
    def unit_of_measurement(self):
        """Return the unit the value is expressed in."""
        unit_of_measurement = None
        if self.device_class is DEVICE_CLASS_BATTERY:
            unit_of_measurement = ha.PERCENTAGE
        elif self.device_class is DEVICE_CLASS_CURRENT:
            unit_of_measurement = ha.ELECTRIC_CURRENT_AMPERE
        elif self.device_class is DEVICE_CLASS_ENERGY:
            unit_of_measurement = ha.ENERGY_KILO_WATT_HOUR
        elif self.device_class is DEVICE_CLASS_POWER:
            unit_of_measurement = ha.POWER_KILO_WATT
        elif self.device_class is DEVICE_CLASS_TEMPERATURE:
            unit_of_measurement = ha.TEMP_CELSIUS
        elif self.device_class is DEVICE_CLASS_FREQUENCY:
            if self.metric is Measurand.rpm:
                unit_of_measurement = FREQUENCY_RPM
            else:
                unit_of_measurement = FREQUENCY_HERTZ
        elif self.device_class is DEVICE_CLASS_TIMESTAMP:
            # Home assistant does not define a unit, must be a Datetime object or timestamp string (ISO 8601).
            unit_of_measurement = None
        elif self.device_class is DEVICE_CLASS_VOLTAGE:
            unit_of_measurement = ha.ELECTRIC_POTENTIAL_VOLT
        elif self.metric in [Measurand.rpm, Measurand.frequency]:
            unit_of_measurement = FREQUENCY_RPM
        return unit_of_measurement

    @property
    def should_poll(self):
        """Return True if entity has to be polled for state.

        False if entity pushes its state to HA.
        """
        return True

    @property
    def icon(self):
        """Return the icon to use in the frontend, if any."""
        return ICON

    @property
    def device_info(self):
        """Return device information."""
        return {
            "identifiers": {(DOMAIN, self.cp_id)},
            "via_device": (DOMAIN, self.central_system.id),
        }

    @property
    def extra_state_attributes(self):
        """Return the state attributes."""
        return self.central_system.get_extra_attr(self.cp_id, self.metric)

    @property
    def state_class(self):
        """Return the state class of the sensor."""
        state_class = None
        if self.device_class is DEVICE_CLASS_ENERGY:
            state_class = STATE_CLASS_TOTAL_INCREASING
        elif (
            self.device_class
            in [
                DEVICE_CLASS_CURRENT,
                DEVICE_CLASS_VOLTAGE,
                DEVICE_CLASS_POWER,
                DEVICE_CLASS_TEMPERATURE,
                DEVICE_CLASS_BATTERY,
            ]
            or self.metric in [Measurand.rpm, Measurand.frequency]
        ):
            state_class = STATE_CLASS_MEASUREMENT
        return state_class

    @property
    def device_class(self):
        """Return the device class of the sensor."""
        device_class = None
        if self.metric.lower().startswith("current."):
            device_class = DEVICE_CLASS_CURRENT
        elif self.metric.lower().startswith("voltage."):
            device_class = DEVICE_CLASS_VOLTAGE
        elif self.metric.lower().startswith("energy."):
            device_class = DEVICE_CLASS_ENERGY
        elif (
            self.metric
            in [
                Measurand.frequency,
                Measurand.rpm,
            ]
<<<<<<< HEAD
            or self.metric.lower().startswith("frequency")
=======
            or self.metric.lower().startwith("frequency")
>>>>>>> 4e61080b
        ):
            device_class = DEVICE_CLASS_FREQUENCY
        elif self.metric.lower().startswith("power."):
            device_class = DEVICE_CLASS_POWER
        elif self.metric.lower().startswith("temperature."):
            device_class = DEVICE_CLASS_TEMPERATURE
        elif self.metric.lower().startswith("timestamp.") or self.metric in [
            HAChargerDetails.config_response.value,
            HAChargerDetails.data_response.value,
            HAChargerStatuses.heartbeat.value,
        ]:
            device_class = DEVICE_CLASS_TIMESTAMP
        elif self.metric.lower().startswith("soc"):
            device_class = DEVICE_CLASS_BATTERY
        return device_class

    @property
    def native_value(self):
        """Return the state of the sensor."""
        return self.central_system.get_metric(self.cp_id, self.metric)

    @property
    def native_unit_of_measurement(self):
        """Return the native unit of measurement."""
        return self.central_system.get_ha_unit(self.cp_id, self.metric)

    async def async_update(self):
        """Get the latest data and update the states."""
        pass<|MERGE_RESOLUTION|>--- conflicted
+++ resolved
@@ -173,11 +173,7 @@
                 Measurand.frequency,
                 Measurand.rpm,
             ]
-<<<<<<< HEAD
             or self.metric.lower().startswith("frequency")
-=======
-            or self.metric.lower().startwith("frequency")
->>>>>>> 4e61080b
         ):
             device_class = DEVICE_CLASS_FREQUENCY
         elif self.metric.lower().startswith("power."):
