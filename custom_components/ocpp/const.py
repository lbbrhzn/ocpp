--- conflicted
+++ resolved
@@ -92,9 +92,6 @@
 
 SWITCHES = [SWITCH_CHARGE, SWITCH_AVAILABILITY]
 
-<<<<<<< HEAD
-=======
-# Input number definitions
 NUMBER_MAX_CURRENT = {
     CONF_NAME: "Maximum_Current",
     CONF_ICON: ICON,
@@ -108,7 +105,6 @@
 NUMBERS = [NUMBER_MAX_CURRENT]
 
 # Where a HA unit does not exist use Ocpp unit
->>>>>>> 16811b82
 UNITS_OCCP_TO_HA = {
     UnitOfMeasure.wh: ha.ENERGY_WATT_HOUR,
     UnitOfMeasure.kwh: ha.ENERGY_KILO_WATT_HOUR,
