--- conflicted
+++ resolved
@@ -66,10 +66,7 @@
             csvcs.service_update_firmware,
             csvcs.service_configure,
             csvcs.service_get_configuration,
-<<<<<<< HEAD
-=======
             csvcs.service_get_diagnostics,
->>>>>>> 07cc8bbb
             csvcs.service_clear_profile,
             csvcs.service_set_charge_rate,
         ]
@@ -80,13 +77,9 @@
             if service == csvcs.service_configure:
                 data = {"ocpp_key": "WebSocketPingInterval", "value": "60"}
             if service == csvcs.service_get_configuration:
-<<<<<<< HEAD
-                data = {"ocpp_key": "WebSocketPingInterval"}
-=======
                 data = {"ocpp_key": "UnknownKeyTest"}
             if service == csvcs.service_get_diagnostics:
                 data = {"upload_url": "https://webhook.site/abc"}
->>>>>>> 07cc8bbb
             result = await hass.services.async_call(
                 DOMAIN,
                 service.value,
@@ -125,11 +118,7 @@
                     cp.send_start_transaction(),
                     cp.send_stop_transaction(),
                 ),
-<<<<<<< HEAD
-                timeout=4,
-=======
                 timeout=3,
->>>>>>> 07cc8bbb
             )
         except asyncio.TimeoutError:
             pass
@@ -151,12 +140,6 @@
                     test_switches(hass),
                     test_services(hass),
                 ),
-<<<<<<< HEAD
-                timeout=4,
-            )
-        except asyncio.TimeoutError:
-            pass
-=======
                 timeout=3,
             )
         except asyncio.TimeoutError:
@@ -165,7 +148,6 @@
     # test services when charger is unavailable
     await asyncio.sleep(1)
     await test_services(hass)
->>>>>>> 07cc8bbb
     await async_unload_entry(hass, config_entry)
     await hass.async_block_till_done()
 
