--- conflicted
+++ resolved
@@ -5,11 +5,7 @@
 websockets==12.0
 jsonschema==4.23.0
 pre-commit
-<<<<<<< HEAD
-pytest-homeassistant-custom-component==0.13.136
+zipp>=3.19.1 # not directly required, pinned by Snyk to avoid a vulnerability
+pytest-homeassistant-custom-component==0.13.144
 setuptools>=70.0.0 # not directly required, pinned by Snyk to avoid a vulnerability
-=======
-pytest-homeassistant-custom-component==0.13.144
-setuptools>=65.5.1 # not directly required, pinned by Snyk to avoid a vulnerability
->>>>>>> 36dd0464
 zipp>=3.19.1 # not directly required, pinned by Snyk to avoid a vulnerability