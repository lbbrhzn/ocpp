colorlog==6.8.2
pip>=21.0,<24.3
ruff==0.6.0
ocpp==1.0.0
websockets==12.0
jsonschema==4.23.0
pre-commit
<<<<<<< HEAD
pytest-homeassistant-custom-component==0.13.144
setuptools>=65.5.1 # not directly required, pinned by Snyk to avoid a vulnerability
=======
pytest-homeassistant-custom-component==0.13.136
setuptools>=65.5.1 # not directly required, pinned by Snyk to avoid a vulnerability
zipp>=3.19.1 # not directly required, pinned by Snyk to avoid a vulnerability
>>>>>>> 1d3b1e9f
<|MERGE_RESOLUTION|>--- conflicted
+++ resolved
@@ -5,11 +5,6 @@
 websockets==12.0
 jsonschema==4.23.0
 pre-commit
-<<<<<<< HEAD
 pytest-homeassistant-custom-component==0.13.144
 setuptools>=65.5.1 # not directly required, pinned by Snyk to avoid a vulnerability
-=======
-pytest-homeassistant-custom-component==0.13.136
-setuptools>=65.5.1 # not directly required, pinned by Snyk to avoid a vulnerability
-zipp>=3.19.1 # not directly required, pinned by Snyk to avoid a vulnerability
->>>>>>> 1d3b1e9f
+zipp>=3.19.1 # not directly required, pinned by Snyk to avoid a vulnerability